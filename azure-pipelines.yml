stages:
 - template: azure/stages.yml@templates
   parameters:
     codecov_token: $(CODECOV_TOKEN_SECRET)
     check_all_features: false
<<<<<<< HEAD
     nightly_feature: 'nightly_smallvec'
=======
>>>>>>> 75a316cd

resources:
  repositories:
    - repository: templates
      type: github
      name: crate-ci/azure-pipelines
      endpoint: jonhoo<|MERGE_RESOLUTION|>--- conflicted
+++ resolved
@@ -3,10 +3,6 @@
    parameters:
      codecov_token: $(CODECOV_TOKEN_SECRET)
      check_all_features: false
-<<<<<<< HEAD
-     nightly_feature: 'nightly_smallvec'
-=======
->>>>>>> 75a316cd
 
 resources:
   repositories:
